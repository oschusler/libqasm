--- conflicted
+++ resolved
@@ -41,13 +41,9 @@
 # Add bin directories
 bin
 */bin
-<<<<<<< HEAD
 */bin/*
 
 # Add Flex and Bison generated sources
 *.tab.*
 *.yy.*
-log
-=======
-*/bin/*
->>>>>>> d67879a7
+log