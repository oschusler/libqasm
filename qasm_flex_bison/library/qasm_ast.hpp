#pragma once
#ifndef QASM_AST_REP
#define QASM_AST_REP


#include <iostream>
#include <vector>
#include <string>
#include <map>
#include <memory>
#include <algorithm>
#include <stdexcept>

namespace compiler
{

    class NumericalIdentifiers
    // This class takes a list of identifiers used by both bits and qubits to internal int vectors
    {
        public:
            NumericalIdentifiers() = default;

            void addToVector (const int index)
            // This is used when a single integer is encountered
            {
                indices_.push_back( static_cast<size_t> (index) );
            }

            void addToVector (const int index_min, const int index_max)
            // This is used for when a range of qubits is being defined
            {
                for (int index = index_min; index <= index_max; ++index)
                    indices_.push_back( static_cast<size_t> (index) );
            }

            const std::vector<size_t> & getIndices() const
            {
                return indices_;
            }

            void removeDuplicates()
            {
                std::sort( indices_.begin(), indices_.end() );
                indices_.erase( std::unique( indices_.begin(), indices_.end() ), indices_.end() );
            }

            void clear()
            {
                indices_.clear();
            }

            void printMembers() const
            {
                std::cout << "Indices: ";
                for (size_t elems : getIndices())
                {
                    std::cout << elems << " ";
                }
                std::cout << std::endl;
            }

        protected:
            std::vector<size_t> indices_;
    }; // class NumericalIdentifiers

    class Qubits
    // This class encapsulates the participating qubits in the specified operation
    {
        public:

            Qubits() = default;
            Qubits(NumericalIdentifiers indices) : selected_qubits_ (indices) {}

            void setSelectedQubits(NumericalIdentifiers indices)
            {
                selected_qubits_ = indices;
            }

            const NumericalIdentifiers& getSelectedQubits() const
            {
                return selected_qubits_;
            }

            void printMembers() const
            {
                std::cout << "Selected Qubits - ";
                getSelectedQubits().printMembers();
            }

        protected:
            NumericalIdentifiers selected_qubits_;
    };

    class Bits
    // This class encapsulates the participating bit in the specified operation
    {
        public:

            Bits() = default;
            Bits(NumericalIdentifiers indices) : selected_bits_ (indices) {}

            void setSelectedBits(NumericalIdentifiers indices)
            {
                selected_bits_ = indices;
            }

            const NumericalIdentifiers& getSelectedBits() const
            {
                return selected_bits_;
            }

            void printMembers() const
            {
                std::cout << "Selected Bits - ";
                getSelectedBits().printMembers();
            }

        protected:
            NumericalIdentifiers selected_bits_;
    };

    class Operation
    {
        public:
            Operation(const std::string type, Qubits qubits_involved)
            : qubits_ (qubits_involved), 
              rotation_angle_ (std::numeric_limits<double>::max()), bit_controlled_(false)
            // This is the most common operation, the single qubit operation, or reset_averaging
            {
                type_ = toLowerCase(type);
            }

            Operation(const std::string type, Qubits qubits_involved, const double rotation_angle)
            : qubits_ (qubits_involved), 
              rotation_angle_ (rotation_angle), bit_controlled_(false)
            // Single qubit rotations
            {
                type_ = toLowerCase(type);
            }

            Operation(const std::string type, Qubits qubit_pair1, std::string axis1, Qubits qubit_pair2, std::string axis2)
            : rotation_angle_ (std::numeric_limits<double>::max()), bit_controlled_(false)
            // Measure parity operation
            {
                type_ = toLowerCase(type);
                measure_parity_qubits_ = std::pair<Qubits,Qubits> (qubit_pair1,qubit_pair2);
                measure_parity_axis_ = std::pair<std::string,std::string> (toLowerCase(axis1),toLowerCase(axis2));
            }

            Operation(const std::string type)
            : rotation_angle_ (std::numeric_limits<double>::max()), bit_controlled_(false)
            // Measure all operation
            {
                type_ = toLowerCase(type);
                all_qubits_bits_ = true;
            }

            Operation(const std::string type, const int waitInt)
            : rotation_angle_ (std::numeric_limits<double>::max()), bit_controlled_(false)
            // Wait command
            {
                type_ = toLowerCase(type);
                wait_time_ = waitInt;
            }

            Operation(const std::string type, const Bits display_bits)
            : rotation_angle_ (std::numeric_limits<double>::max()), bit_controlled_(false)
            // Display command
            {
                type_ = toLowerCase(type);
                bits_ = display_bits;
            }

            Operation(const std::string type, Qubits qubit_pair1, Qubits qubit_pair2)
            : rotation_angle_ (std::numeric_limits<double>::max()), bit_controlled_(false)
            // Two qubit gate operations
            {
                type_ = toLowerCase(type);
                two_qubit_pairs_ = std::pair<Qubits,Qubits> (qubit_pair1,qubit_pair2);
            }

            Operation(const std::string type, Qubits qubit_pair1, Qubits qubit_pair2, double rotations)
            : rotation_angle_ (rotations), bit_controlled_(false)
            // Two qubit gate operations
            {
                type_ = toLowerCase(type);
                two_qubit_pairs_ = std::pair<Qubits,Qubits> (qubit_pair1,qubit_pair2);
            }

            Operation(const std::string type, Qubits qubit_pair1, Qubits qubit_pair2, Qubits qubit_pair3)
            : rotation_angle_ (std::numeric_limits<double>::max()), bit_controlled_(false)
            // Toffoli operations
            {
                type_ = toLowerCase(type);
                toffoli_qubit_pairs_ = std::pair<Qubits, std::pair<Qubits,Qubits>> ( 
                                                                                    qubit_pair1,
                                                                                    std::pair<Qubits,Qubits> (qubit_pair2,qubit_pair3)
                                                                                  );
            }

            std::string getType() const
            {
                return type_;
            }

            const Qubits& getQubitsInvolved() const
            {
                return qubits_;
            }

            const Qubits& getQubitsInvolved(const int qubit_pair_index) const
            {
                if (type_ == "toffoli")
                {
                    switch(qubit_pair_index){
                        case 1: return toffoli_qubit_pairs_.first; break;
                        case 2: return toffoli_qubit_pairs_.second.first; break;
                        case 3: return toffoli_qubit_pairs_.second.second; break;
                        default: throw std::runtime_error( std::string("Accessing qubit pair ") 
                                              + std::to_string(qubit_pair_index) 
                                              + std::string(" on operation ") + type_ ); return qubits_;
                    }
                }
                else if (type_ == "cnot" || type_ == "cz" || type_ == "swap" || type_ == "cr" || type_ == "crk")
                {
                    switch(qubit_pair_index){
                        case 1: return two_qubit_pairs_.first; break;
                        case 2: return two_qubit_pairs_.second; break;
                        default: throw std::runtime_error( std::string("Accessing qubit pair ") 
                                              + std::to_string(qubit_pair_index) 
                                              + std::string(" on operation ") + type_ ); return qubits_;
                    }
                }
                else
                {
                    throw std::runtime_error( std::string("Accessing qubit pair ") 
                                              + std::to_string(qubit_pair_index) 
                                              + std::string(" on operation ") + type_ );
                    return qubits_;
                }
            }

            double getRotationAngle() const
            {
                return rotation_angle_;
            }

            const std::pair< std::pair<Qubits,Qubits>, std::pair<std::string,std::string> > getMeasureParityQubitsAndAxis() const
            {
                std::pair< std::pair<Qubits,Qubits>, std::pair<std::string,std::string> > pair_result (measure_parity_qubits_, measure_parity_axis_);
                return pair_result;
            }

            const std::pair <Qubits,Qubits>& getTwoQubitPairs() const
            {
                return two_qubit_pairs_;
            }

            const std::pair< Qubits, std::pair<Qubits,Qubits> >& getToffoliQubitPairs() const
            {
                
                return toffoli_qubit_pairs_;
            }

            bool isBitControlled() const
            {
                return bit_controlled_;
            }

            bool allQubitsBits() const
            {
                return all_qubits_bits_;
            }

            void setControlBits(Bits control_bits)
            {
                bits_ = control_bits;
                bit_controlled_ = true;
            }

            const Bits& getControlBits() const
            {
                return bits_;
            }

            const Bits& getDisplayBits() const
            {
                return bits_;
            }

            int getWaitTime() const
            {
                return wait_time_;
            }

            void printOperation() const
            {
                std::cout << "Operation " << type_ << ": ";
                if ( type_ == "rx" || type_ == "ry" || type_ == "rz" )
                {
                    getQubitsInvolved().printMembers();
                    std::cout << "Rotations = " << getRotationAngle() << std::endl;
                }
                else if (type_ == "measure_parity")
                {
                    std::cout << std::endl;
                    auto measureParityProperties = getMeasureParityQubitsAndAxis();
                    measureParityProperties.first.first.printMembers();
                    std::cout << "With axis " << measureParityProperties.second.first << std::endl;
                    measureParityProperties.first.second.printMembers();
                    std::cout << "With axis " << measureParityProperties.second.second << std::endl;
                }
                else if (type_ == "cnot" || type_ == "cz" || type_ == "swap")
                {
                    std::cout << std::endl;
                    std::cout << "Qubit Pair 1: ";
                    getTwoQubitPairs().first.printMembers();
                    std::cout << "Qubit Pair 2: "; 
                    getTwoQubitPairs().second.printMembers();
                }
                else if (type_ == "cr")
                {
                    std::cout << std::endl;
                    std::cout << "Qubit Pair 1: ";
                    getTwoQubitPairs().first.printMembers();
                    std::cout << "Qubit Pair 2: "; 
                    getTwoQubitPairs().second.printMembers();
                    std::cout << "Rotation = " << getRotationAngle() << std::endl; 
                }
                else if (type_ == "toffoli")
                {
                    std::cout << std::endl;
                    std::cout << "Qubit Pair 1: ";
                    getToffoliQubitPairs().first.printMembers();
                    std::cout << "Qubit Pair 2: "; 
                    getToffoliQubitPairs().second.first.printMembers();
                    std::cout << "Qubit Pair 3: "; 
                    getToffoliQubitPairs().second.second.printMembers();
                }
                else if (type_ == "wait")
                {
                    std::cout << std::endl;
                    std::cout << "Wait time (integer) = " << getWaitTime() << std::endl;
                }
                else if ( (type_ == "display") || (type_ == "display_binary") )
                {
                    std::cout << "Display bits: ";
                    getDisplayBits().printMembers();
                }
                else getQubitsInvolved().printMembers();

                if (isBitControlled()){
                    std::cout << "Bit controlled with bits: ";
                    getControlBits().printMembers();
                }
            }

        protected:

            std::string toLowerCase(const std::string& string_input)
            {
                std::string lower_case_input = string_input;
                std::transform(lower_case_input.begin(), lower_case_input.end(), lower_case_input.begin(), ::tolower);
                return lower_case_input;
            }

            std::string type_;
            Qubits qubits_;
            Bits bits_;
            double rotation_angle_;
            bool bit_controlled_;
            bool all_qubits_bits_ = false;
            int wait_time_;
            std::pair<Qubits,Qubits> measure_parity_qubits_;
            std::pair<std::string,std::string> measure_parity_axis_;
            std::pair<Qubits,Qubits> two_qubit_pairs_;
            std::pair<Qubits, std::pair<Qubits,Qubits> > toffoli_qubit_pairs_;
    }; // class Operation

    class OperationsCluster
    // This class enables parallel operation support
    {
        public:
            OperationsCluster()
            {
                isParallel_ = false;
            }

            OperationsCluster(Operation* valid_op)
            {
                operations_.push_back(valid_op);
                isParallel_ = false;
            }

            Operation* lastOperation()
            {
                return operations_.back();
            }

            void addOperation( Operation* valid_op )
            {
                operations_.push_back(valid_op);
            }

            void addParallelOperation( Operation* valid_op )
            {
                operations_.push_back(valid_op);
                isParallel_ = true;
            }

            bool isParallel() const
            {
                return isParallel_;
            }

            const std::vector< Operation* >& getOperations() const
            {
                return operations_;
            }

            void printOperations()
            {
                if (isParallel())
                {
                    std::cout << "Parallel operations cluster: " << std::endl;
                    for (auto elem : getOperations())
                        elem -> printOperation();
                    std::cout << "End Parallel operations \n" << std::endl;
                }
                else
                {
                    std::cout << "Serial operation: " << std::endl;
                    for (auto elem : getOperations())
                        elem -> printOperation();
                    std::cout << "End Serial operation \n" << std::endl;
                }
            }

        protected:
            std::vector< Operation* > operations_;
            bool isParallel_;
    }; // class Operations

    class SubCircuit
    // This class encapsulates the subcircuit with the number of iterations and also the statements contained in it.
    {
        public:
            SubCircuit(const char *name, const int subcircuit_number):
            name_ ( std::string(name) ),
            number_iterations_ ( 1 ), // By default, we run the subcircuit at least once
            subcircuit_number_ ( subcircuit_number )
            {
            }

            int numberIterations() const
            {
                return number_iterations_;
            }

            void numberIterations(int iterations)
            {
                number_iterations_ = iterations;
            }

            size_t rankSubCircuit() const
            {
                return subcircuit_number_;
            }

            const std::string& nameSubCircuit() const
            {
                return name_;
            }

            void addOperationsCluster(OperationsCluster *opclus)
            {
                operations_cluster_.push_back(opclus);
            }

            OperationsCluster* lastOperationsCluster()
            {
                return operations_cluster_.back();
            }

            const std::vector< OperationsCluster* >& getOperationsCluster() const
            {
                return operations_cluster_;
            }

            void printMembers() const
            {
                std::cout << "Subcircuit Name = " << nameSubCircuit() <<  " , Rank = " << rankSubCircuit() << std::endl;
                std::cout << nameSubCircuit() << " has " << numberIterations() << " iterations." << std::endl;
                std::cout << "Contains these operations clusters:" << std::endl;
                for (auto elem : getOperationsCluster())
                    elem->printOperations();
                std::cout << "End of subcircuit " << nameSubCircuit() << std::endl << std::endl;
            }

        protected:
            std::string name_; // This member is the name of the subcircuit
            int number_iterations_; // This member is the number of iterations the subcircuit is supposed to run
            size_t subcircuit_number_; // This member provides the order of the subcircuits when it is found in the qasm file
            std::vector< OperationsCluster* > operations_cluster_;
    }; //class SubCircuit

    class SubCircuits
    // This class groups all the subcircuits found in the cqasm file
    {
        public:
            SubCircuits()
            {
                SubCircuit default_circuit("default", 0);
                subcircuits_.push_back ( default_circuit );
            }

            void addSubCircuit(SubCircuit subcircuit)
            {
                subcircuits_.push_back(subcircuit);
            }

            size_t numberOfSubCircuits() const
            {
                return subcircuits_.size();
            }

            SubCircuit& lastSubCircuit()
            {
                return subcircuits_.back();
            }

            const std::vector<SubCircuit>& getAllSubCircuits() const
            {
                return subcircuits_;
            }

        protected:
            std::vector<SubCircuit> subcircuits_;
    }; //class SubCircuits

    class QasmRepresentation
    // This class is supposed to provide an encapsulation of all the objects within the qasm file
    {
        public:
            QasmRepresentation() = default;

            void qubitRegister(int participating_number)
            {
                qubit_register_ = participating_number;
            }

            int numQubits()
            {
                return qubit_register_;
            }

            double versionNumber() const
            {
                return version_number_;
            }

            void versionNumber(double version)
            {
                version_number_ = version;
            }

            SubCircuits& getSubCircuits()
            {
                return subcircuits_;
            }

            void addMappings(std::string name_key, NumericalIdentifiers indices, bool isQubit)
            {
                // Make sure they are all lowercase
                std::transform(name_key.begin(), name_key.end(), name_key.begin(), ::tolower);
                // Make pair between the indices and whether or not it is a qubit
                std::pair<NumericalIdentifiers, bool> map_value (indices, isQubit);
                mappings_[name_key] = map_value;
            }

            const NumericalIdentifiers& getMappedIndices(std::string name_key, bool isQubit) const
            {
                // Make sure they are all lowercase
                std::transform(name_key.begin(), name_key.end(), name_key.begin(), ::tolower);

                if( mappings_.find(name_key)->second.second == isQubit && 
                    mappings_.find(name_key) != mappings_.end() )
                    return mappings_.find(name_key)->second.first;
                else
                    throw std::runtime_error(std::string("Could not get wanted mapping ") + name_key);
            }

            void setErrorModel(std::string error_model_type, double probability)
            {
                error_model_params_.first = error_model_type;
                error_model_params_.second = probability;
            }

            const std::string getErrorModelType() const
            {
                return error_model_params_.first;
            }

            double getErrorModelProbability() const
            {
                return error_model_params_.second;
            }

            void printMappings() const
            // This is just for debugging purposes
            {
                for (auto elem : mappings_)
                {
                    std::cout << elem.first << ": ";
                    elem.second.first.printMembers(); std::cout << elem.second.second << std::endl;
                }
                printErrorModel();
            }

            void printErrorModel() const
            // This is just for debugging purposes
            {
                std::cout << "Current error model: " << error_model_params_.first
                          << "\nError Probability = "  << error_model_params_.second << std::endl;
            }

        protected:
            SubCircuits subcircuits_;
            int qubit_register_;
<<<<<<< HEAD
            double version_number_;
            std::map<std::string , std::pair<NumericalIdentifiers,bool> > mappings_;
=======
            std::map< std::string , std::pair<NumericalIdentifiers,bool> > mappings_;
            std::pair< std::string, double > error_model_params_ = std::make_pair("None",0.);
>>>>>>> 4954d3ac
    }; // class QasmRepresentation
} //namespace compiler


#endif<|MERGE_RESOLUTION|>--- conflicted
+++ resolved
@@ -627,13 +627,9 @@
         protected:
             SubCircuits subcircuits_;
             int qubit_register_;
-<<<<<<< HEAD
             double version_number_;
-            std::map<std::string , std::pair<NumericalIdentifiers,bool> > mappings_;
-=======
             std::map< std::string , std::pair<NumericalIdentifiers,bool> > mappings_;
             std::pair< std::string, double > error_model_params_ = std::make_pair("None",0.);
->>>>>>> 4954d3ac
     }; // class QasmRepresentation
 } //namespace compiler
 
